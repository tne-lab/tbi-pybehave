--- conflicted
+++ resolved
@@ -7,103 +7,26 @@
 
 from Components.Component import Component
 
-<<<<<<< HEAD
-
-class GPIOOutBits(ctypes.LittleEndianStructure):
-    _fields_ = [
-        ("command", c_uint8, 3),
-        ("address", c_uint8, 2)
-    ]
-
-
-class GPIOOut(ctypes.Union):
-    _fields_ = [("b", GPIOOutBits),
-                ("data", c_uint8)]
-
-
-class RegisterGPIOBits(ctypes.LittleEndianStructure):
-    _fields_ = [
-        ("command", c_uint8, 3),
-        ("address", c_uint8, 2),
-        ("type", c_uint8, 2)
-    ]
-
-
-class RegisterGPIO(ctypes.Union):
-    _fields_ = [("b", RegisterGPIOBits),
-                ("data", c_uint8)]
-
-
-class ResetBits(ctypes.LittleEndianStructure):
-    _fields_ = [
-        ("command", c_uint8, 3)
-    ]
-
-
-class Reset(ctypes.Union):
-    _fields_ = [("b", RegisterGPIOBits),
-                ("data", c_uint8)]
-
-
-class ArduinoProcess(multiprocessing.Process):
-
-    def __init__(self, com, rq, wq, event, available):
-        super(ArduinoProcess, self).__init__()
-        self.rq = rq
-        self.wq = wq
-        self.com = com
-        self.event = event
-        self.available = available
-
-    def run(self):
-        try:
-            p = psutil.Process(os.getpid())
-            p.nice(psutil.HIGH_PRIORITY_CLASS)
-            with serial.Serial(port=self.com, baudrate=500000, write_timeout=None, timeout=None, dsrdtr=True) as sp:
-                sp.dtr = True
-                sp.reset_input_buffer()
-                sp.reset_output_buffer()
-                while not self.event.is_set():
-                    msg = self.rq.get()
-                    if len(msg) > 0:
-                        sp.write(msg)
-                    nb = sp.in_waiting
-                    if nb > 0:
-                        msg = sp.read(nb)
-                        self.wq.put(msg)
-        except:
-            self.available.value = False
-=======
 from Utilities.Exceptions import ComponentRegisterError
->>>>>>> 4d8de85d
 
 
 class OSControllerSource(Source):
 
     def __init__(self, address='localhost', port=9296):
         super(OSControllerSource, self).__init__()
-        self.available = multiprocessing.Value(ctypes.c_bool, True)
         try:
-<<<<<<< HEAD
-            self.wq = BytesPipeQueue()
-            self.rq = BytesPipeQueue()
-            self.event = multiprocessing.Event()
-            self.sp = ArduinoProcess(com, self.wq, self.rq, self.event, self.available)
-            self.sp.start()
-=======
             self.client = socket.socket(socket.AF_INET, socket.SOCK_STREAM)
             self.client.setsockopt(socket.IPPROTO_TCP, socket.TCP_NODELAY, 1)
             self.client.connect((address, int(port)))
             self.client.setblocking(False)
             self.available = True
             self.last_read = 0
->>>>>>> 4d8de85d
             self.closing = False
             clear_thread = threading.Thread(target=lambda: self.clear())
             clear_thread.start()
         except:
             traceback.print_exc()
-            self.available.value = False
+            self.available = False
         self.components = {}
         self.input_ids = {}
         self.values = {}
@@ -144,49 +67,12 @@
 
     def close_source(self):
         self.closing = True
-<<<<<<< HEAD
-        if self.available:
-            self.event.set()
-            self.wq.close()
-            self.rq.close()
-
-    def handle(self):
-        cur_command = bytes()
-        while not self.closing:
-            msg = self.rq.get()
-            for b in msg:
-                cur_command = cur_command + b.to_bytes(1, 'little')
-                data = int.from_bytes(cur_command, 'little')
-                cid = data & 0x7
-                if cid == 0:
-                    address = data >> 3 & 0x7
-                    input_id = str(address)
-                    if input_id in self.input_ids:
-                        self.values[self.input_ids[input_id]] = not self.values[self.input_ids[input_id]]
-                    cur_command = bytes()
-                elif cid == 1:
-                    if len(cur_command) == 2:
-                        data2 = int.from_bytes(cur_command, 'little')
-                        command = AnalogIn()
-                        command.data = data2
-                        input_id = "A" + str(command.b.address)
-                        if input_id in self.input_ids:
-                            self.values[self.input_ids[input_id]] = command.b.value
-                        cur_command = bytes()
-                elif cid == 2:
-                    address = data >> 3 & 0x3
-                    input_id = "A" + str(address)
-                    if input_id in self.input_ids:
-                        self.values[self.input_ids[input_id]] = not self.values[self.input_ids[input_id]]
-                    cur_command = bytes()
-=======
         coms = []
         for component in self.components:
             parts = component.address.split('_')
             if parts[0] not in coms:
                 self.client.send('Reset {}\n'.format(parts[0]).encode('utf-8'))
                 coms.append(parts[0])
->>>>>>> 4d8de85d
 
     def read_component(self, component_id):
         msg = ""
@@ -239,4 +125,4 @@
             self.client.send('RegGPIO {} {} {}\n'.format(parts[0], parts[1], 0).encode('utf-8'))
 
     def is_available(self):
-        return self.available.value+        return self.available